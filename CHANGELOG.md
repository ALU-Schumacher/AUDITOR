# Changelog
All notable changes to the AUDITOR project will be documented in this file.

The format is based on [Keep a Changelog](https://keepachangelog.com/en/1.0.0/),
and this project adheres to [Semantic Versioning](https://semver.org/spec/v2.0.0.html).

## [Unreleased]

### Breaking changes
- AUDITOR: Auditor application config field `addr` is changed to a list for supporting IPv4/IPv6 dualstack operation ([@raghuvar-vijay](https://github.com/raghuvar-vijay))

### Security

### Added
- Apel plugin: Add --dry-run option to publish- and republish commands ([@dirksammel](https://github.com/dirksammel))
- Apel plugin: Add information about total reported numbers of run to log ([@dirksammel](https://github.com/dirksammel))
<<<<<<< HEAD
- AUDITOR: Add option to set the amount of workers to use for the web server ([@rkleinem](https://github.com/rkleinem))
- AUDITOR: Deny unknown fields in the configuration to prevent typos ([@rkleinem](https://github.com/rkleinem))
=======
- Apel plugin: Add option to use log file ([@dirksammel](https://github.com/dirksammel))
>>>>>>> 674514b3
- AUDITOR: Implement streaming of records for advanced queries ([@raghuvar-vijay](https://github.com/raghuvar-vijay))
- AUDITOR: Add strict deserialization to make the query fail if the query string contains unknown fields ([@raghuvar-vijay](https://github.com/raghuvar-vijay))
- AUDITOR: Improve error messages for invalid query parameters ([@raghuvar-vijay](https://github.com/raghuvar-vijay))
- AUDITOR: Handle 404 errors for unspecified routes ([@raghuvar-vijay](https://github.com/raghuvar-vijay))

### Changed
- Apel plugin: Delete `records` when no longer needed ([@dirksammel](https://github.com/dirksammel))
- CI: improve workflow of RPM creation for Apel plugin and HTCondor collector ([@dirksammel](https://github.com/dirksammel))
- Docs: correct AUDITOR docker image name in the docs ([@raghuvar-vijay](https://github.com/raghuvar-vijay))
- Dependencies: Update config from 0.13.4 to 0.15.9 ([@dirksammel](https://github.com/dirksammel))
- Dependencies: Update cryptography from 44.0.1 to 44.0.2 ([@dirksammel](https://github.com/dirksammel))
- Dependencies: Update pytest from 8.3.4 to 8.3.5 ([@dirksammel](https://github.com/dirksammel))
- Dependencies: Update ring from 0.7.11 to 0.7.13 ([@dirksammel](https://github.com/dirksammel))
- Dependencies: Update ruff from 0.9.9 to 0.11.2 ([@dirksammel](https://github.com/dirksammel))
- Dependencies: Update setuptools from 75.8.2 to 78.1.0 ([@dirksammel](https://github.com/dirksammel))

### Removed

## [0.8.0] - 2025-03-03

### Breaking changes
- Apel plugin: `authentication` part of the config is now `messaging` and has different content ([@dirksammel](https://github.com/dirksammel))
- Apel plugin: Remove `NormalisedWallDurationField` class ([@dirksammel](https://github.com/dirksammel))

### Security

### Added
- Apel plugin + HTCondor collector: added RPM creation to workflows ([@dirksammel](https://github.com/dirksammel))
- CI: Add tests for Python 3.13 ([@dirksammel](https://github.com/dirksammel))
- Docs: Add instructions for manual migration of db using psql (command line) ([@raghuvar-vijay](https://github.com/raghuvar-vijay))

### Changed
- Apel plugin: Switch to the Argo AMS library for messaging ([@dirksammel](https://github.com/dirksammel))
- HTCondor collector: Numbers from class ads can now be inserted in Meta fields ([@dirksammel](https://github.com/dirksammel))
- Dependencies: Update ruff from 0.9.7 to 0.9.9 ([@dirksammel](https://github.com/dirksammel))
- Dependencies: Update uuid from 1.15.0 to 1.15.1 ([@raghuvar-vijay](https://github.com/raghuvar-vijay))

### Removed
- Apel plugin: Remove `NormalisedWallDurationField` class ([@dirksammel](https://github.com/dirksammel))

## [0.7.1] - 2025-02-27

### Breaking changes

### Security

### Added

### Changed
- Rust: Update to rust edition 2024 ([@raghuvar-vijay](https://github.com/raghuvar-vijay))
- Auditor: refactor- Use auditor address when https_addr is not specified & remove https_addr from example config ([@raghuvar-vijay](https://github.com/raghuvar-vijay))
- Dependencies: Update anyhow from 1.0.95 to 1.0.96 ([@dirksammel](https://github.com/dirksammel))
- Auditor-client: Fix auditor-client to correctly enable https if TLS is configured ([@raghuvar-vijay](https://github.com/raghuvar-vijay))
- AUDITOR: Fix- correct reversal script path & switch to psycopg2-binary ([@raghuvar-vijay](https://github.com/raghuvar-vijay))
- Dependencies: Update black from 24.10.0 to 25.1.0 ([@dirksammel](https://github.com/dirksammel))
- Dependencies: Update chrono from 0.4.39 to 0.4.40 ([@dirksammel](https://github.com/dirksammel))
- Dependencies: Update cryptography from 44.0.0 to 44.0.1 ([@dirksammel](https://github.com/dirksammel))
- Dependencies: Update mypy from 1.14.1 to 1.15.0 ([@dirksammel](https://github.com/dirksammel))
- Dependencies: Update once_cell from 1.20.2 to 1.20.3 ([@dirksammel](https://github.com/dirksammel))
- Dependencies: Update pyo3 from 0.22.5 to 0.23.5 ([@dirksammel](https://github.com/dirksammel))
- Dependencies: Update pyo3-async-runtimes from 0.22.0 to 0.23.0 ([@dirksammel](https://github.com/dirksammel))
- Dependencies: Update ruff from 0.9.3 to 0.9.7 ([@dirksammel](https://github.com/dirksammel))
- Dependencies: Update rustls from 0.23.21 to 0.23.23 ([@dirksammel](https://github.com/dirksammel))
- Dependencies: Update serde from 1.0.217 to 1.0.218 ([@dirksammel](https://github.com/dirksammel))
- Dependencies: Update serde-aux from 4.5.0 to 4.6.0 ([@dirksammel](https://github.com/dirksammel))
- Dependencies: Update serde_json from 1.0.137 to 1.0.139 ([@dirksammel](https://github.com/dirksammel))
- Dependencies: Update setuptools from 75.8.0 to 75.8.2 ([@dirksammel](https://github.com/dirksammel))
- Dependencies: Update uuid from 1.12.1 to 1.14.0 ([@dirksammel](https://github.com/dirksammel)), ([@raghuvar-vijay](https://github.com/raghuvar-vijay))
- Docs: Correct and enhance HTCondor collector documentation (#1021) ([@rfvc](https://github.com/rfvc))
- Docs: Fix regex for VOMS in the APEL plugin config ([@maxfischer2781](https://github.com/maxfischer2781))
- HTCondor collector: Fix config check for entries which do not contain a `name` field (#1021) ([@rfvc](https://github.com/rfvc))
- Apel plugin: Improved error messages when fetching security tokens ([@maxfischer2781](https://github.com/maxfischer2781))
- Kubernetes collector: Move dependencies to workspace level, add meta information to Cargo.toml, add release instruction ([@dirksammel](https://github.com/dirksammel))

### Removed
- APEL plugin: Remove deprecated function `get_voms_info` ([@maxfischer2781](https://github.com/maxfischer2781))

## [0.7.0] - 2025-01-27

### Breaking changes
- AUDITOR, plugins and collectors: Remove forbidden characters ([@raghuvar-vijay](https://github.com/raghuvar-vijay)), ([@dirksammel](https://github.com/dirksammel))
- pyauditor + Apel plugin + HTCondor collector: drop support for Python 3.8 ([@dirksammel](https://github.com/dirksammel))
- AUDITOR, plugins and collectors: parameter use_tls has to be added to config files ([@raghuvar-vijay](https://github.com/raghuvar-vijay)), ([@dirksammel](https://github.com/dirksammel))

### Security
- [RUSTSEC-2024-0421]: Update idna from 0.5.0 to 1.0.3 ([@raghuvar-vijay](https://github.com/raghuvar-vijay))
- [RUSTSEC-2024-0399]: Update rustls from 0.23.16 to 0.23.19 ([@dirksammel](https://github.com/dirksammel))
- [RUSTSEC-2024-0402]: Update hashbrown from 0.15.0 to 0.15.2 ([@dirksammel](https://github.com/dirksammel))

### Added
- AUDITOR: Add tls to AUDITOR, plugins and collectors ([@raghuvar-vijay](https://github.com/raghuvar-vijay)), ([@dirksammel](https://github.com/dirksammel))
- Apel plugin: Add function for user->VO mapping to config ([@dirksammel](https://github.com/dirksammel))
- CI: Add workflow to test publishing to the PyPI test repo ([@dirksammel](https://github.com/dirksammel))
- Kubernetes collector: Added a Kubernetes collector ([@rkleinem](https://github.com/rkleinem))

### Changed
- Auditor Docker container: Switch from fixed to latest Rust version ([@dirksammel](https://github.com/dirksammel))
- Dependencies: Switch from pyo3-asyncio 0.20.0 to pyo3-async-runtimes 0.22.0 ([@dirksammel](https://github.com/dirksammel))
- Dependencies: Update anyhow from 1.0.94 to 1.0.95 ([@raghuvar-vijay](https://github.com/raghuvar-vijay))
- Dependencies: Update codecov/codecov-action from 3 to 5 ([@dirksammel](https://github.com/dirksammel))
- Dependencies: Update crate-ci/typos from 1.26.8 to 1.28.4 ([@dirksammel](https://github.com/dirksammel))
- Dependencies: Update cryptography from 43.0.3 to 44.0.0 ([@dirksammel](https://github.com/dirksammel))
- Dependencies: Update mypy from 1.13.0 to 1.14.1 ([@dirksammel](https://github.com/dirksammel))
- Dependencies: Update pydantic from 2.9.2 to 2.10.6 ([@dirksammel](https://github.com/dirksammel))
- Dependencies: Update pyo3 from 0.20.3 to 0.22.5 ([@dirksammel](https://github.com/dirksammel))
- Dependencies: Update pytest from 8.3.3 to 8.3.4 ([@dirksammel](https://github.com/dirksammel))
- Dependencies: Update ruff from 0.7.1 to 0.9.3 ([@dirksammel](https://github.com/dirksammel)), ([@raghuvar-vijay](https://github.com/raghuvar-vijay))
- Dependencies: Update rustls from 0.23.20 to 0.23.21 ([@raghuvar-vijay](https://github.com/raghuvar-vijay))
- Dependencies: Update serde from 1.0.216 to 1.0.217 ([@raghuvar-vijay](https://github.com/raghuvar-vijay))
- Dependencies: Update serde_json from 1.0.132 to 1.0.137 ([@dirksammel](https://github.com/dirksammel))
- Dependencies: Update serde_with from 3.8.1 to 3.12.0 ([@dirksammel](https://github.com/dirksammel))
- Dependencies: Update setuptools from 75.3.0 to 75.8.0 ([@dirksammel](https://github.com/dirksammel))
- Dependencies: Update sqlx from 0.8.2 to 0.8.3 ([@dirksammel](https://github.com/dirksammel))
- Dependencies: Update thiserror from 1.0.69 to 2.0.7 ([@raghuvar-vijay](https://github.com/raghuvar-vijay))
- Dependencies: Update types-pyyaml from 6.0.12.20240917 to 6.0.12.20241230 ([@dirksammel](https://github.com/dirksammel))
- Apel plugin: Update timestamp JSON atomically ([@maxfischer2781](https://github.com/maxfischer2781))
- Slurm collector: Fix timezone offset of local timestamp `lastcheck` (#681, #178) ([@rkleinem](https://github.com/rkleinem))
- Slurm collector: Ignore `.extern` steps instead of handling them as separate jobs (#812) ([@rkleinem](https://github.com/rkleinem))
- Slurm collector: Ignore cancelled jobs which have never been started (#811) ([@rkleinem](https://github.com/rkleinem))

### Removed
- Dependencies: Remove opentelemetry_api (replaced by opentelemetry) ([@dirksammel](https://github.com/dirksammel))

## [0.6.3] - 2024-10-30

### Breaking changes
- AUDITOR client: rename function `does_not_contains` to `does_not_contain`

### Security
- [RUSTSEC-2024-0363]: Update sqlx from 0.7.4 to 0.8.2 ([@raghuvar-vijay](https://github.com/raghuvar-vijay))
- [CVE-2024-45311]: Update quinn-proto from 0.11.3 to 0.11.8 ([@raghuvar-vijay](https://github.com/raghuvar-vijay))

### Added
- CI: Add checks for import sorting and formatting to python linting workflow ([@dirksammel](https://github.com/dirksammel))

### Changed
- Dependencies: Update black from 24.4.2 to 24.10.0 ([@dirksammel](https://github.com/dirksammel))
- Dependencies: Update build from 1.2.1 to 1.2.2.post1 ([@dirksammel](https://github.com/dirksammel))
- Dependencies: Update crate-ci/typos from 1.23.3 to 1.26.8 ([@dirksammel](https://github.com/dirksammel))
- Dependencies: Update cryptography from 43.0.0 to 43.0.3 ([@dirksammel](https://github.com/dirksammel))
- Dependencies: Update EmbarkStudios/cargo-deny-action from 1 to 2 ([@dirksammel](https://github.com/dirksammel))
- Dependencies: Update mypy from 1.11.0 to 1.13.0 ([@dirksammel](https://github.com/dirksammel))
- Dependencies: Update pydantic from 2.8.2 to 2.9.2 ([@dirksammel](https://github.com/dirksammel))
- Dependencies: Update pytest from 8.3.1 to 8.3.3 ([@dirksammel](https://github.com/dirksammel))
- Dependencies: Update pytest-cov from 5.0.0 to 6.0.0 ([@dirksammel](https://github.com/dirksammel))
- Dependencies: Update pyyaml from 6.0.1 to 6.0.2 ([@dirksammel](https://github.com/dirksammel))
- Dependencies: Update regex from 1.10.5 to 1.11.1 ([@raghuvar-vijay](https://github.com/raghuvar-vijay))
- Dependencies: Update ruff from 0.5.4 to 0.7.1 ([@dirksammel](https://github.com/dirksammel))
- Dependencies: Update rustsec/audit-check from 1 to 2 ([@dirksammel](https://github.com/dirksammel))
- Dependencies: Update serde_json from 1.0.121 to 1.0.132 ([@raghuvar-vijay](https://github.com/raghuvar-vijay))
- Dependencies: Update setuptools from 71.1.0 to 75.3.0 ([@dirksammel](https://github.com/dirksammel))
- Dependencies: Update shalzz/zola-deploy-action from 0.19.1 to 0.19.2 ([@dirksammel](https://github.com/dirksammel))
- Dependencies: Update sqlx from 0.7.4 to 0.8.2 ([@raghuvar-vijay](https://github.com/raghuvar-vijay))
- Dependencies: Update tarides/changelog-check-action from 2 to 3 ([@dirksammel](https://github.com/dirksammel))
- Dependencies: Update types-pyyaml from 6.0.12.20240311 to 6.0.12.20240917 ([@dirksammel](https://github.com/dirksammel))
- Dependencies: Update types-requests from 2.32.0.20240712 to 2.32.0.20241016 ([@dirksammel](https://github.com/dirksammel))
- Dependencies: update wiremock from 0.6.1 to 0.6.2 ([@raghuvar-vijay](https://github.com/raghuvar-vijay))
- HTCondor collector: Fix bug that the machine score was stored as an integer, not as a float ([@mschnepf](https://github.com/mschnepf))
- Docs: Typo fixes in query documentation ([@dirksammel](https://github.com/dirksammel))
- Docker files: Linting ([@dirksammel](https://github.com/dirksammel))

### Removed

## [0.6.2] - 2024-07-29

### Breaking changes
- AUDITOR: Run `sqlx migrate run` to migrate to new schema for AUDITOR accounting db. ([@raghuvar-vijay](https://github.com/raghuvar-vijay))
- Apel plugin: Use class structure for config and messages ([@dirksammel](https://github.com/dirksammel))
- Apel plugin: Change `month` and `year` parameters of republish script to `begin_date` and `end_date` ([@dirksammel](https://github.com/dirksammel))
- Apel plugin: Logging of APEL messages moved from DEBUG to TRACE level ([@dirksammel](https://github.com/dirksammel))

### Security

### Added
- AUDITOR: Migrate to jsonb type for meta and component fields for AUDITOR postgresql. (#736) ([@raghuvar-vijay](https://github.com/raghuvar-vijay))
- Client: Added a `QueuedAuditorClient` that queues records to be sent in a local SQLite database ([@rkleinem](https://github.com/rkleinem))
- Apel plugin: Add option to send individual job messages ([@dirksammel](https://github.com/dirksammel))
- CI: Add mypy workflow for type checking ([@dirksammel](https://github.com/dirksammel))
- CI: Add integration test for db migration ([@raghuvar-vijay](https://github.com/raghuvar-vijay))
- Docs: Add contribution guidelines ([@QuantumDancer](https://github.com/QuantumDancer))

### Changed
- Apel plugin: Use common logger in the code base ([@dirksammel](https://github.com/dirksammel))
- Apel plugin: Add TRACE level for logging ([@dirksammel](https://github.com/dirksammel))
- Apel plugin: Re-use records fetched for sync message for individual jobs reporting ([@dirksammel](https://github.com/dirksammel))
- Auditor: Use workspace dependencies ([@dirksammel](https://github.com/dirksammel))
- Auditor & auditor-client: Resolve circular dependency with auditor and auditor-client ([@raghuvar-vijay](https://github.com/raghuvar-vijay))
- Auditor: Refactor auditor database table to `auditor_accounting` ([@raghuvar-vijay](https://github.com/raghuvar-vijay))
- Auditor & auditor-client: Add test to check query metadata & add missing sqlx query metadata ([@raghuvar-vijay](https://github.com/raghuvar-vijay))
- Benchmark: Add `num_of_records` and `sample size` config fields for benchmark script ([@raghuvar-vijay](https://github.com/raghuvar-vijay))
- Dependencies: Update actix-web from 4.6.0 to 4.8.0 ([@dirksammel](https://github.com/dirksammel)), ([@raghuvar-vijay](https://github.com/raghuvar-vijay))
- Dependencies: Update anyhow from 1.0.82 to 1.0.86 ([@dirksammel](https://github.com/dirksammel))
- Slurm collector: Remove fields `collector_addr` and `collector_port` in settings struct ([@raghuvar-vijay](https://github.com/raghuvar-vijay))
- Dependencies: Update black from 24.2.0 to 24.4.2 ([@dirksammel](https://github.com/dirksammel))
- Dependencies: Update crate-ci/typos from 1.20.7 to 1.23.3 ([@dirksammel](https://github.com/dirksammel))
- Dependencies: Update criterion-macro from 0.3.4 to 0.4.0 ([@dirksammel](https://github.com/dirksammel))
- Dependencies: Update cryptography from 42.0.5 to 43.0.0 ([@dirksammel](https://github.com/dirksammel))
- Dependencies: Update docker/build-push-action from 5 to 6 ([@raghuvar-vijay](https://github.com/raghuvar-vijay))
- Dependencies: Update itertools from 0.12.1 to 0.13.0 ([@dirksammel](https://github.com/dirksammel))
- Dependencies: Update mypy from 1.9.0 to 1.11.0 ([@dirksammel](https://github.com/dirksammel))
- Dependencies: Update num-traits from 0.2.18 to 0.2.19 ([@QuantumDancer](https://github.com/QuantumDancer))
- Dependencies: Update opentelemetry from 0.22.0 to 0.23.0 ([@dirksammel](https://github.com/dirksammel))
- Dependencies: Update opentelemetry-prometheus from 0.15.0 to 0.16.0 ([@dirksammel](https://github.com/dirksammel))
- Dependencies: Update opentelemetry_sdk from 0.22.1 to 0.23.0 ([@dirksammel](https://github.com/dirksammel))
- Dependencies: Update pydantic from 2.6.4 to 2.8.2 ([@dirksammel](https://github.com/dirksammel))
- Dependencies: Update regex from 1.10.4 to 1.10.5 ([@raghuvar-vijay](https://github.com/raghuvar-vijay))
- Dependencies: Update pytest from 8.1.1 to 8.3.1 ([@dirksammel](https://github.com/dirksammel))
- Dependencies: Update requests from 2.31.0 to 2.32.3 ([@raghuvar-vijay](https://github.com/raghuvar-vijay), [@dirksammel](https://github.com/dirksammel))
- Dependencies: Update ruff from 0.3.2 to 0.5.4 ([@dirksammel](https://github.com/dirksammel))
- Dependencies: Update serde from 1.0.203 to 1.0.204 ([@QuantumDancer](https://github.com/QuantumDancer), [@dirksammel](https://github.com/dirksammel)), ([@raghuvar-vijay](https://github.com/raghuvar-vijay))
- Dependencies: Update serde_json from 1.0.117 to 1.0.120 ([@dirksammel](https://github.com/dirksammel)), ([@raghuvar-vijay](https://github.com/raghuvar-vijay))
- Dependencies: Update serde_with from 3.7.0 to 3.8.1 ([@QuantumDancer](https://github.com/QuantumDancer))
- Dependencies: Update setuptools from 69.2.0 to 71.1.0 ([@dirksammel](https://github.com/dirksammel))
- Dependencies: Update shalzz/zola-deploy-action from 0.18.0 to 0.19.1 ([@dirksammel](https://github.com/dirksammel))
- Dependencies: Update thiserror from from 1.0.61 to 1.0.63 ([@raghuvar-vijay](https://github.com/raghuvar-vijay))
- Dependencies: Update tracing-actix-web from 0.7.10 to 0.7.11 ([@raghuvar-vijay](https://github.com/raghuvar-vijay))
- Dependencies: Update types-requests from 2.31.0.20240406 to 2.32.0.20240712 ([@dirksammel](https://github.com/dirksammel))
- Dependencies: Update requests from 2.31.0 to 2.32.2 in /plugins/apel ([@raghuvar-vijay](https://github.com/raghuvar-vijay))
- Dependencies: Update reqwest from 0.12.4 to 0.12.5 ([@raghuvar-vijay](https://github.com/raghuvar-vijay))
- Dependencies: Update prometheus from 0.13.3 to 0.13.4 ([@raghuvar-vijay](https://github.com/raghuvar-vijay))
- Dependencies: Update uuid from 1.9.1 to 1.10.0 ([@raghuvar-vijay](https://github.com/raghuvar-vijay))
- CI: Switch to stable toolchain for clippy job (#793) ([@QuantumDancer](https://github.com/QuantumDancer))
- Client: Moved the client to a dedicated package `auditor-client` due to limitations of sqlx ([@rkleinem](https://github.com/rkleinem))
- Docs: Fix clippy issues for indentation ([@raghuvar-vijay](https://github.com/raghuvar-vijay))

### Removed

## [0.5.0] - 2024-04-23

### Breaking changes
- Apel plugin: change config parameter `time_db_path` to `time_json_path` ([@dirksammel](https://github.com/dirksammel))
- Apel plugin: change config format from INI to YAML ([@dirksammel](https://github.com/dirksammel))
- AUDITOR: Database migrations can now be run using the Docker container (#765) ([@QuantumDancer](https://github.com/QuantumDancer))

### Security
- [RUSTSEC-2024-0019]: Update mio from 0.8.10 to 0.8.11 ([@QuantumDancer](https://github.com/QuantumDancer))
- [RUSTSEC-2024-0020]: Update whoami from 1.4.1 to 1.5.0 ([@QuantumDancer](https://github.com/QuantumDancer))
- [RUSTSEC-2024-0021]: Update eyre from 0.6.11 to 0.6.12 ([@QuantumDancer](https://github.com/QuantumDancer))
- [RUSTSEC-2024-0332]: Update h2 from 0.3.24 to 0.3.26 ([@QuantumDancer](https://github.com/QuantumDancer))
- [RUSTSEC-2024-0332]: Update h2 from 0.4.2 to 0.4.4 ([@QuantumDancer](https://github.com/QuantumDancer))
- [CVE-2024-32650]: Update rustls from 0.21.10 to 0.21.11 ([@QuantumDancer](https://github.com/QuantumDancer))
- [RUSTSEC-2024-0336]: Update rustls from 0.22.2 to 0.22.4 ([@QuantumDancer](https://github.com/QuantumDancer))

### Added
- AUDITOR: Add benchmark to measure db performance (#736) ([@raghuvar-vijay](https://github.com/raghuvar-vijay))
- AUDITOR: Add health check to docker container ([@QuantumDancer](https://github.com/QuantumDancer))
- API: The health check (`GET /health_check`) now fails with an `500 INTERNAL SERVER ERROR` if no connection can be made to the database (#622) ([@QuantumDancer](https://github.com/QuantumDancer))
- CI: Add workflow for testing the pyaudtitor source distribution ([@dirksammel](https://github.com/dirksammel))
- CI: Add workflow for building the Rust documentation ([@dirksammel](https://github.com/dirksammel))

### Changed
- Apel plugin: Reduce unnecessary high number of records for sync messages ([@dirksammel](https://github.com/dirksammel))
- Apel plugin: Send separate summary messages per site ([@dirksammel](https://github.com/dirksammel))
- Apel plugin: Include data of complete month in summary messages ([@dirksammel](https://github.com/dirksammel))
- Client: Reduce logging information in info mode (#680) ([@QuantumDancer](https://github.com/QuantumDancer))
- Slurm collector: Reduce logging information in info mode (#680) ([@QuantumDancer](https://github.com/QuantumDancer))
- Dependencies: Update actix-web from 4.4.1 to 4.5.1 ([@QuantumDancer](https://github.com/QuantumDancer))
- Dependencies: Update actix-web-opentelemetry 0.16.0 to 0.17.0 ([@QuantumDancer](https://github.com/QuantumDancer))
- Dependencies: Update anyhow from 1.0.79 to 1.0.82 ([@QuantumDancer](https://github.com/QuantumDancer))
- Dependencies: Update build from 1.0.3 to 1.2.1 ([@dirksammel](https://github.com/dirksammel))
- Dependencies: Update chrono from 0.4.33 to 0.4.38 ([@QuantumDancer](https://github.com/QuantumDancer))
- Dependencies: Update color-eyre from 0.6.2 to 0.6.3 ([@QuantumDancer](https://github.com/QuantumDancer))
- Dependencies: Update crate-ci/typos from 1.20.4 to 1.20.7 ([@dirksammel](https://github.com/dirksammel))
- Dependencies: Update cryptography from 42.0.2 to 42.0.5 ([@dirksammel](https://github.com/dirksammel))
- Dependencies: Update iana-time-zone from 0.1.59 to 0.1.60 ([@QuantumDancer](https://github.com/QuantumDancer))
- Dependencies: Update num-traits from 0.2.17 to 0.2.18 ([@QuantumDancer](https://github.com/QuantumDancer))
- Dependencies: Update opentelemetry from 0.21.0 to 0.22.0 ([@QuantumDancer](https://github.com/QuantumDancer))
- Dependencies: Update opentelemetry-prometheus from 0.14.1 to 0.15.0 ([@QuantumDancer](https://github.com/QuantumDancer))
- Dependencies: Update opentelemetry_sdk from 0.21.2 to 0.22.1 ([@QuantumDancer](https://github.com/QuantumDancer))
- Dependencies: Update pyo3 from 0.19.2 to 0.20.3 ([@dirksammel](https://github.com/dirksammel), [@QuantumDancer](https://github.com/QuantumDancer))
- Dependencies: Update pyo3-asyncio from 0.19 to 0.20 ([@dirksammel](https://github.com/dirksammel))
- Dependencies: Update pytest from 8.0.0 to 8.1.1 ([@dirksammel](https://github.com/dirksammel))
- Dependencies: Update pytest-cov from 4.1.0 to 5.0.0 ([@dirksammel](https://github.com/dirksammel))
- Dependencies: Update regex from 1.10.3 to 1.10.4 ([@QuantumDancer](https://github.com/QuantumDancer))
- Dependencies: Update reqwest from 0.11.24 to 0.12.4 ([@QuantumDancer](https://github.com/QuantumDancer))
- Dependencies: Update serde from 1.0.196 to 1.0.198 ([@QuantumDancer](https://github.com/QuantumDancer))
- Dependencies: Update serde-aux from 4.4.0 to 4.5.0 ([@QuantumDancer](https://github.com/QuantumDancer))
- Dependencies: Update serde_json from 1.0.113 to 1.0.116 ([@QuantumDancer](https://github.com/QuantumDancer))
- Dependencies: Update serde_qs from 0.12.0 to 0.13.0 ([@QuantumDancer](https://github.com/QuantumDancer))
- Dependencies: Update serde_with from 3.6.0 to 3.7.0 ([@QuantumDancer](https://github.com/QuantumDancer))
- Dependencies: Update setuptools from 69.0.3 to 69.2.0 ([@dirksammel](https://github.com/dirksammel))
- Dependencies: Update softprops/action-gh-release from 1 to 2 ([@dirksammel](https://github.com/dirksammel))
- Dependencies: Update sqlx from 0.7.3 to 0.7.4 ([@QuantumDancer](https://github.com/QuantumDancer))
- Dependencies: Update thiserror from 1.0.56 to 1.0.58 ([@QuantumDancer](https://github.com/QuantumDancer))
- Dependencies: Update tokio from 1.35.1 to 1.37.0 ([@QuantumDancer](https://github.com/QuantumDancer))
- Dependencies: Update tracing-actix-web from 0.7.9 to 0.7.10 ([@QuantumDancer](https://github.com/QuantumDancer))
- Dependencies: Update unicode-segmentation from 1.10.1 to 1.11.0 ([@QuantumDancer](https://github.com/QuantumDancer))
- Dependencies: Update uuid from 1.7.0 to 1.8.0 ([@QuantumDancer](https://github.com/QuantumDancer))
- Dependencies: Update wiremock from 0.5.22 to 0.6.0 ([@QuantumDancer](https://github.com/QuantumDancer))
- CI: Remove deprecated options from cargo.deny (#709) ([@QuantumDancer](https://github.com/QuantumDancer))
- CI: Switch to stable toolchain for coverage job ([@QuantumDancer](https://github.com/QuantumDancer))
- CI: Update htcondor docker image from 10.9.0 to 23.5.2 ([@QuantumDancer](https://github.com/QuantumDancer))
- CI: Use specific version for actions ([@dirksammel](https://github.com/dirksammel))

### Removed

## [0.4.0] - 2024-01-31

### Breaking changes
- API: Deprecate get_[started/stopped]_since endpoint (#525) ([@raghuvar-vijay](https://github.com/raghuvar-vijay))
- Apel plugin: Remove `site_name_mapping` config parameter and change structure of `sites_to_report` config parameter ([@dirksammel](https://github.com/dirksammel))

### Security
- [RUSTSEC-2023-0071]: Ignored, because vulnerable code is not actually used by us ([@QuantumDancer](https://github.com/QuantumDancer))
- [RUSTSEC-2023-0074]: Update zerocopy from 0.7.26 to 0.7.31 ([@QuantumDancer](https://github.com/QuantumDancer))

### Added
- Auditor+pyauditor: Added advanced filtering when querying records (#466) ([@raghuvar-vijay](https://github.com/raghuvar-vijay))
- Auditor+pyauditor: Added bulk_insert option to insert list of records using auditor client and pyauditor (#580) ([@raghuvar-vijay](https://github.com/raghuvar-vijay))
- Auditor: Incorrect query string returns an error (#598) ([@raghuvar-vijay](https://github.com/raghuvar-vijay))
- Auditor: Return correct status code for errors during querying of records (#620) ([@raghuvar-vijay](https://github.com/raghuvar-vijay))
- Auditor: Remove get_since.rs and clean up dead code (#624) ([@raghuvar-vijay](https://github.com/raghuvar-vijay))
- pyauditor: Add string representation to python Record Object (#596) ([@raghuvar-vijay](https://github.com/raghuvar-vijay))
- CI: Added new workflow to define reusable parameters for other workflows ([@dirksammel](https://github.com/dirksammel))
- Docs: Add versioning of GitHub Pages and pyauditor docs (#551) ([@QuantumDancer](https://github.com/QuantumDancer))
- Docs: Add overview of API endpoints (#597) ([@QuantumDancer](https://github.com/QuantumDancer))
- Apel plugin: Add optional config setting for style of summary message ([@dirksammel](https://github.com/dirksammel))

### Changed
- Auditor+pyauditor: Deprecate `get_started_since()` and `get_stopped_since()` functions ([@raghuvar-vijay](https://github.com/raghuvar-vijay))
- Auditor: Restructure `/record` endpoint to handle single record operations and `/records` endpoint to handle multiple records operations (#629) ([@raghuvar-vijay](https://github.com/raghuvar-vijay))
- Auditor: Incorrect meta and component query returns an empty vector and implement more edge case testing for advanced queries (#638) ([@raghuvar-vijay](https://github.com/raghuvar-vijay))
- Auditor: Implement prepared SQL queries using push_bind for advanced filtering (#637) ([@raghuvar-vijay](https://github.com/raghuvar-vijay))
- Auditor container: Update Rust from 1.68 to 1.75 and Debian from 11 (Bullseye) to 12 (Bookworm) ([@QuantumDancer](https://github.com/QuantumDancer))
- Dependencies: Update actions/setup-python from 4 to 5 ([@dirksammel](https://github.com/dirksammel))
- Dependencies: Update actions/download-artifact from 3 to 4 ([@dirksammel](https://github.com/dirksammel))
- Dependencies: Update actions/upload-artifact from 3 to 4 ([@dirksammel](https://github.com/dirksammel))
- Dependencies: Update actix-web from 4.4.0 to 4.4.1 ([@QuantumDancer](https://github.com/QuantumDancer))
- Dependencies: Update anyhow from 1.0.75 to 1.0.79 ([@QuantumDancer](https://github.com/QuantumDancer))
- Dependencies: Update chrono from 0.4.31 to 0.4.33 ([@QuantumDancer](https://github.com/QuantumDancer))
- Dependencies: Update cryptography from 41.0.5 to 42.0.2 ([@dirksammel](https://github.com/dirksammel), [@QuantumDancer](https://github.com/QuantumDancer))
- Dependencies: Update fake from 2.9.1 to 2.9.2 ([@QuantumDancer](https://github.com/QuantumDancer))
- Dependencies: Update h2 from 0.3.22 to 0.3.24 ([@raghuvar-vijay](https://github.com/raghuvar-vijay))
- Dependencies: Update itertools from 0.12.0 to 0.12.1 ([@QuantumDancer](https://github.com/QuantumDancer))
- Dependencies: Update once_cell from 1.18.0 to 1.19.0 ([@QuantumDancer](https://github.com/QuantumDancer))
- Dependencies: Update opentelemetry_sdk from 0.21.1 to 0.21.2 ([@QuantumDancer](https://github.com/QuantumDancer))
- Dependencies: Update pytest from 7.4.3 to 8.0.0 ([@dirksammel](https://github.com/dirksammel))
- Dependencies: Update regex from 1.10.2 to 1.10.3 ([@QuantumDancer](https://github.com/QuantumDancer))
- Dependencies: Update reqwest from 0.11.22 to 0.11.24 ([@QuantumDancer](https://github.com/QuantumDancer))
- Dependencies: Update serde from 1.0.193 to 1.0.196 ([@QuantumDancer](https://github.com/QuantumDancer))
- Dependencies: Update serde-aux from 4.2.0 to 4.4.0 ([@QuantumDancer](https://github.com/QuantumDancer))
- Dependencies: Update serde_json from 1.0.108 to 1.0.113 ([@QuantumDancer](https://github.com/QuantumDancer))
- Dependencies: Update serde_qs from 0.11.0 to 0.12.0 ([@QuantumDancer](https://github.com/QuantumDancer)
- Dependencies: Update serde_with from 3.4.0 to 3.6.0 ([@QuantumDancer](https://github.com/QuantumDancer))
- Dependencies: Update setuptools from 69.0.2 to 69.0.3 ([@dirksammel](https://github.com/dirksammel))
- Dependencies: Update sqlx from 0.7.2 to 0.7.3 ([@QuantumDancer](https://github.com/QuantumDancer))
- Dependencies: Update thiserror from 1.0.50 to 1.0.56 ([@QuantumDancer](https://github.com/QuantumDancer))
- Dependencies: Update tokio from 1.34.0 to 1.35.1 ([@QuantumDancer](https://github.com/QuantumDancer))
- Dependencies: Update uuid from 1.6.1 to 1.7.0 ([@QuantumDancer](https://github.com/QuantumDancer))
- Dependencies: Update wiremock from 0.5.21 to 0.5.22 ([@QuantumDancer](https://github.com/QuantumDancer))
- CI: Replace unmaintained actions-rs/audit-check action with maintained one from rustsec ([@QuantumDancer](https://github.com/QuantumDancer))
- CI: Introduce dependency between pyauditor release and release of python packages ([@dirksammel](https://github.com/dirksammel))
- CI: Add extra workflow for building the pyaudtitor source distribution ([@dirksammel](https://github.com/dirksammel))
- CI: Fix setting symlink to latest pyauditor tag ([@QuantumDancer](https://github.com/QuantumDancer))
- CI: Split webpage building and symlink creation into two jobs ([@QuantumDancer](https://github.com/QuantumDancer))
- CI: Use tagged version instead of master branch for zola deploy action ([@QuantumDancer](https://github.com/QuantumDancer))
- Apel plugin: Replace all URL encodings in meta fields with single-character equivalent ([@dirksammel](https://github.com/dirksammel))
- Apel plugin: Use advanced querying for filtering records ([@dirksammel](https://github.com/dirksammel))
- Apel plugin: Rename summary record field `Infrastructure` to `InfrastructureType` ([@dirksammel](https://github.com/dirksammel))
- Docs: Pyauditor- Fix pyauditor tutorial for creating new records (#631) ([@raghuvar-vijay](https://github.com/raghuvar-vijay))

### Removed

## [0.3.1] - 2023-11-24

### Breaking changes

### Security

### Added
- Docs: Add steps for creating a new release ([@QuantumDancer](https://github.com/QuantumDancer))
- CI: Add Python 3.12 to workflows ([@dirksammel](https://github.com/dirksammel))

### Changed
- Dependencies: Update config from 0.13.3 to 0.13.4 ([@QuantumDancer](https://github.com/QuantumDancer))
- Dependencies: Update pytest from 7.4.2 to 7.4.3 ([@dirksammel](https://github.com/dirksammel))
- Dependencies: Update serde from 1.0.192 to 1.0.193 ([@QuantumDancer](https://github.com/QuantumDancer))
- Dependencies: Update setuptools from 68.2.2 to 69.0.2 ([@dirksammel](https://github.com/dirksammel))
- Dependencies: Update uuid from 1.5.0 to 1.6.1 ([@QuantumDancer](https://github.com/QuantumDancer))
- CI: Fix maturin version to v1.2.3 ([@QuantumDancer](https://github.com/QuantumDancer))

### Removed

## [0.3.0] - 2023-11-17

### Breaking changes
- Auditor: Standardize REST APIs. Routes have changed to single endpoint '/record' with methods such as 'GET', 'PUT', 'POST' (#465) ([@raghuvar-vijay](https://github.com/raghuvar-vijay))
- Priority plugin: 'auditor' configuration has to be present in the config file. 'prometheus' configuration is optional (#456) ([@raghuvar-vijay](https://github.com/raghuvar-vijay))
- Slurm collector: New filter options to filter slurm jobs are added. The `job_status` key in the config is moved to the `job_filter` section and is renamed to `status` (#472) ([@QuantumDancer](https://github.com/QuantumDancer))

### Security

### Added
- Auditor: Add records_handler module to routes to handle record queries  (#465) ([@raghuvar-vijay](https://github.com/raghuvar-vijay))
- Docs: Add instructions for developers for building the Rust and Python documentation locally ([@QuantumDancer](https://github.com/QuantumDancer))
- Priority plugin: Add prometheus data exporter (#456) ([@raghuvar-vijay](https://github.com/raghuvar-vijay))
- Slurm collector: Add `default_value` option for component configuration (#510) ([@QuantumDancer](https://github.com/QuantumDancer))
- Dependencies: Add urlencoding 2.1.3 (to parse datetime while querying records)  (#465) ([@raghuvar-vijay](https://github.com/raghuvar-vijay))


### Changed
- Slurm collector: Fix ambiguous local time in database.rs after switching from CEST to CET (#518) ([@raghuvar-vijay](https://github.com/raghuvar-vijay))
- Slurm collector: Fix panic during component construction when job info is missing data for component (#510) ([@QuantumDancer](https://github.com/QuantumDancer))
- Dependencies: Update actix-web-opentelemetry 0.15.0 to 0.16.0 ([@raghuvar-vijay](https://github.com/raghuvar-vijay))
- Dependencies: Update cargo-get from 0.3.3 to 1.0.0 ([@dirksammel](https://github.com/dirksammel))
- Dependencies: Update cryptography from 41.0.4 to 41.0.5 ([@dirksammel](https://github.com/dirksammel))
- Dependencies: Update fake from 2.8.0 to 2.9.1 ([@QuantumDancer](https://github.com/QuantumDancer))
- Dependencies: Update itertools from 0.11.0 to 0.12.0 ([@QuantumDancer](https://github.com/QuantumDancer))
- Dependencies: Update num-traits from 0.2.16 to 0.2.17 ([@QuantumDancer](https://github.com/QuantumDancer))
- Dependencies: Update opentelemetry from 0.20.0 to 0.21.0 ([@raghuvar-vijay](https://github.com/raghuvar-vijay))
- Dependencies: Update opentelemetry-prometheus from 0.13.0 to 0.14.1 ([@raghuvar-vijay](https://github.com/raghuvar-vijay), [@QuantumDancer](https://github.com/QuantumDancer))
- Dependencies: Update opentelemetry_sdk from 0.20.0 to 0.21.1 ([@raghuvar-vijay](https://github.com/raghuvar-vijay), [@QuantumDancer](https://github.com/QuantumDancer))
- Dependencies: Update regex from 1.9.5 to 1.10.2 ([@QuantumDancer](https://github.com/QuantumDancer))
- Dependencies: Update reqwest from 0.11.20 to 0.11.22 ([@QuantumDancer](https://github.com/QuantumDancer))
- Dependencies: Update rustix from 0.38.14 to 0.38.20 ([@QuantumDancer](https://github.com/QuantumDancer))
- Dependencies: Update serde from 1.0.188 to 1.0.192 ([@QuantumDancer](https://github.com/QuantumDancer))
- Dependencies: Update serde_json from 1.0.107 to 1.0.108 ([@QuantumDancer](https://github.com/QuantumDancer))
- Dependencies: Update serde_with from 3.3.0 to 3.4.0 ([@QuantumDancer](https://github.com/QuantumDancer))
- Dependencies: Update sqlx from 0.7.1 to 0.7.2 ([@QuantumDancer](https://github.com/QuantumDancer))
- Dependencies: Update thiserror from 1.0.48 to 1.0.50 ([@QuantumDancer](https://github.com/QuantumDancer))
- Dependencies: Update time from 0.3.28 to 0.3.29 ([@QuantumDancer](https://github.com/QuantumDancer))
- Dependencies: Update tokio from 1.32.0 to 1.34.0 ([@QuantumDancer](https://github.com/QuantumDancer))
- Dependencies: Update tracing from 0.1.37 to 0.1.40 ([@QuantumDancer](https://github.com/QuantumDancer))
- Dependencies: Update tracing-actix-web from 0.7.6 to 0.7.9 ([@QuantumDancer](https://github.com/QuantumDancer))
- Dependencies: Update tracing-log from 0.1.3 to 0.2.0 ([@QuantumDancer](https://github.com/QuantumDancer))
- Dependencies: Update tracing-subscriber from 0.3.16 to 0.3.17 ([@QuantumDancer](https://github.com/QuantumDancer))
- Dependencies: Update uuid from 1.4.1 to 1.5.0 ([@QuantumDancer](https://github.com/QuantumDancer))
- Dependencies: Update wiremock from 0.5.19 to 0.5.21 ([@QuantumDancer](https://github.com/QuantumDancer))
- CI: Build pyauditor and Auditor Docker image from source for HTCondor collector test ([@dirksammel](https://github.com/dirksammel))
- CI: Build pyauditor with maturin for Python unit tests ([@dirksammel](https://github.com/dirksammel))
- CI: New workflow structure ([@dirksammel](https://github.com/dirksammel))

### Removed


## [0.2.0] - 2023-09-21

### Breaking changes
- pyauditor + Apel plugin + HTCondor collector: Support for Python 3.6 and 3.7 has been dropped ([@QuantumDancer](https://github.com/QuantumDancer))
- Apel plugin: `cpu_time_unit` has to be present in the config file. See [Documentation](https://github.com/ALU-Schumacher/AUDITOR/blob/main/media/website/content/_index.md#apel-plugin) ([@dirksammel](https://github.com/dirksammel))
- Auditor: Updating a non-existent record now returns an HTTP 404 error instead of HTTP 400 error ([@QuantumDancer](https://github.com/QuantumDancer))
- Docker containers: The `main` tag was replaced with the `edge` tag ([@QuantumDancer](https://github.com/QuantumDancer))
- Dependencies: Update pyo3 from 0.15.2 to 0.19 and pyo3-asyncio from 0.15 to 0.19 ([@QuantumDancer](https://github.com/QuantumDancer))
  - When creating a record with `pyauditor`, the timezone of the datetime object now needs to be converted to `datetime.timezone.utc` instead of `pytz.utc`

### Security
- [RUSTSEC-2023-0052]: Update webpki from 0.22.0 to 0.22.1 ([@dirksammel](https://github.com/dirksammel))
- [CVE-2022-35737]: Update libsqlite3-sys from 0.24.2 to 0.26.0 ([@dirksammel](https://github.com/dirksammel))

### Added
- Auditor + Apel plugin: Add semver tags and edge tag for docker container ([@QuantumDancer](https://github.com/QuantumDancer))
- Auditor + CI: Add integration test for Auditor Prometheus exporter([@QuantumDancer](https://github.com/QuantumDancer))
- Apel plugin: Migrate the Apel plugin from [ALU-Schumacher/AUDITOR-APEL-plugin](https://github.com/ALU-Schumacher/AUDITOR-APEL-plugin) to this repo ([@dirksammel](https://github.com/dirksammel))
- Apel plugin: Docker image ([@QuantumDancer](https://github.com/QuantumDancer))
- Apel plugin: Check if there are sites to report in the record list ([@dirksammel](https://github.com/dirksammel))
- HTCondor collector ([@rfvc](https://github.com/rfvc))
- Priority plugin: Add option for client timeout ([@QuantumDancer](https://github.com/QuantumDancer))
- Set LogLevel using env variable for auditor, slurm and slurm-epilog collectors and priority plugin ([@raghuvar-vijay](https://github.com/raghuvar-vijay))
- CI: Linting of python code with ruff and black ([@dirksammel](https://github.com/dirksammel))
- CI: Dependabot checks for python plugins/collectors and GitHub actions ([@dirksammel](https://github.com/dirksammel))
- CI: Python unit tests ([@dirksammel](https://github.com/dirksammel))
- CI: Check CHANGELOG.md for changes ([@dirksammel](https://github.com/dirksammel))
- CI: Publish Apel plugin and HTCondor collector to PyPI and GitHub ([@dirksammel](https://github.com/dirksammel))
- Docs: Document `Record`, `RecordAdd`, `RecordUpdate`, `Component`, `Score`, and `Meta` in Rust API ([@QuantumDancer](https://github.com/QuantumDancer))
- Docs: Add tutorial for Rust client ([@QuantumDancer](https://github.com/QuantumDancer))
- Docs: Common sections for collectors and plugins ([@QuantumDancer](https://github.com/QuantumDancer))
- Docs: Dedicated docs for development ([@QuantumDancer](https://github.com/QuantumDancer))
- Docs: Add documentation for the Slurm collector ([@QuantumDancer](https://github.com/QuantumDancer))
- Docs: Add documentation for the Apel plugin ([@dirksammel](https://github.com/dirksammel))

### Changed
- Apel plugin: Bugfix in catching empty record list ([@dirksammel](https://github.com/dirksammel))
- Apel plugin: Catch VOMS information that does not start with `/` ([@dirksammel](https://github.com/dirksammel))
- Apel plugin: Remove `pytz` dependency ([@dirksammel](https://github.com/dirksammel))
- Apel plugin: Refactor code ([@dirksammel](https://github.com/dirksammel))
- Apel plugin: Remove encoding from logging ([@dirksammel](https://github.com/dirksammel))
- Auditor: Fix default address in AuditorClientBuilder ([@QuantumDancer](https://github.com/QuantumDancer))
- CI: Update list of RUSTSEC ignores ([@dirksammel](https://github.com/dirksammel))
- HTCondor collector: Handle `undefined` values from the batch system correctly ([@rfvc](https://github.com/rfvc))
- HTCondor collector: Replace `datetime.utcfromtimestamp` with `datetime.fromtimestamp` ([@dirksammel](https://github.com/dirksammel))
- Slurm collector: Add option to allow for empty fields in `sacct` output ([@QuantumDancer](https://github.com/QuantumDancer))
- Slurm collector: Fix parsing of ParsableType::Time for certain cases ([@QuantumDancer](https://github.com/QuantumDancer))
- Webpage: Adjust color schema and add text to About and ChangeLog pages ([@frboehler](https://github.com/frboehler), [@QuantumDancer](https://github.com/QuantumDancer))
- Dependencies: Update actions/checkout from 1 to 4 ([@dirksammel](https://github.com/dirksammel), [@rfvc](https://github.com/rfvc))
- Dependencies: Update actions/download-artifact from 2 to 3 ([@dirksammel](https://github.com/dirksammel))
- Dependencies: Update actions/setup-python from 2 to 4 ([@dirksammel](https://github.com/dirksammel))
- Dependencies: Update actions/upload-artifact from 2 to 3 ([@dirksammel](https://github.com/dirksammel))
- Dependencies: Update actix-web from 4.3.1 to 4.4.0 ([@QuantumDancer](https://github.com/QuantumDancer))
- Dependencies: Update actix-web-opentelemetry from 0.12.0 to 0.15.0 ([@raghuvar-vijay](https://github.com/raghuvar-vijay))
- Dependencies: Update anyhow from 1.0.70 to 1.0.75 ([@stefan-k](https://github.com/stefan-k), [@QuantumDancer](https://github.com/QuantumDancer))
- Dependencies: Update chrono from 0.4.24 to 0.4.31 ([@dirksammel](https://github.com/dirksammel), [@QuantumDancer](https://github.com/QuantumDancer))
- Dependencies: Update cryptography from 41.0.1 to 41.0.4 ([@dirksammel](https://github.com/dirksammel))
- Dependencies: Update docker/build-push-action from 2.5.0 to 5 ([@dirksammel](https://github.com/dirksammel))
- Dependencies: Update docker/login-action from 1.10.0 to 3 ([@dirksammel](https://github.com/dirksammel))
- Dependencies: Update docker/metadata-action from 3.3.0 to 5 ([@dirksammel](https://github.com/dirksammel))
- Dependencies: Update docker/setup-buildx-action from 1 to 3 ([@dirksammel](https://github.com/dirksammel))
- Dependencies: Update fake from 2.5.0 to 2.8.0 ([@stefan-k](https://github.com/stefan-k), [@QuantumDancer](https://github.com/QuantumDancer), [@dirksammel](https://github.com/dirksammel))
- Dependencies: Update itertools from 0.10.5 to 0.11.0 ([@QuantumDancer](https://github.com/QuantumDancer))
- Dependencies: Update maturin from 0.13 to 1.0 ([@QuantumDancer](https://github.com/QuantumDancer))
- Dependencies: Update num-traits from 0.2.15 to 0.2.16 ([@QuantumDancer](https://github.com/QuantumDancer))
- Dependencies: Update once_cell from 1.17.1 to 1.18.0 ([@QuantumDancer](https://github.com/QuantumDancer))
- Dependencies: Update opentelemetry from 0.17.0 to 0.20.0 ([@raghuvar-vijay](https://github.com/raghuvar-vijay))
- Dependencies: Update opentelemetry-prometheus from 0.10.0 to 0.13.0 ([@raghuvar-vijay](https://github.com/raghuvar-vijay))
- Dependencies: Update regex from 1.7.3 to 1.9.5 ([@stefan-k](https://github.com/stefan-k), [@QuantumDancer](https://github.com/QuantumDancer))
- Dependencies: Update reqwest from 0.11.16 to 0.11.20 ([@stefan-k](https://github.com/stefan-k), [@QuantumDancer](https://github.com/QuantumDancer), [@dirksammel](https://github.com/dirksammel))
- Dependencies: Update rustls-webpki from 0.101.2 to 0.101.4 ([@QuantumDancer](https://github.com/QuantumDancer))
- Dependencies: Update serde from 1.0.160 to 1.0.188 ([@stefan-k](https://github.com/stefan-k), [@QuantumDancer](https://github.com/QuantumDancer), [@dirksammel](https://github.com/dirksammel))
- Dependencies: Update serde_json from 1.0.96 to 1.0.107 ([@QuantumDancer](https://github.com/QuantumDancer))
- Dependencies: Update serde_with from 2.3.2 to 3.3.0 ([@stefan-k](https://github.com/stefan-k), [@QuantumDancer](https://github.com/QuantumDancer), [@dirksammel](https://github.com/dirksammel))
- Dependencies: Update sqlx from 0.6.3 to 0.7.1 ([@dirksammel](https://github.com/dirksammel)), ([@raghuvar-vijay](https://github.com/raghuvar-vijay))
- Dependencies: Update thiserror from 1.0.40 to 1.0.48 ([@QuantumDancer](https://github.com/QuantumDancer), [@dirksammel](https://github.com/dirksammel))
- Dependencies: Update tokio from 1.27.0 to 1.32.0 ([@stefan-k](https://github.com/stefan-k), [@QuantumDancer](https://github.com/QuantumDancer))
- Dependencies: Update tracing from 0.1.37 to 0.1.38 ([@stefan-k](https://github.com/stefan-k))
- Dependencies: Update tracing-actix-web from 0.7.4 to 0.7.6 ([@QuantumDancer](https://github.com/QuantumDancer))
- Dependencies: Update tracing-bunyan-formatter from 0.3.7 to 0.3.9 ([@QuantumDancer](https://github.com/QuantumDancer), [@dirksammel](https://github.com/dirksammel))
- Dependencies: Update tracing-subscriber from 0.3.16 to 0.3.17 ([@stefan-k](https://github.com/stefan-k))
- Dependencies: Update uuid from 1.3.1 to 1.4.1 ([@stefan-k](https://github.com/stefan-k), [@QuantumDancer](https://github.com/QuantumDancer))
- Dependencies: Update wiremock from 0.5.18 to 0.5.19 ([@QuantumDancer](https://github.com/QuantumDancer))

### Removed

## [0.1.0] - 2023-04-19
### Added
- pyauditor: Added `to_json` method to records ([@stefan-k](https://github.com/stefan-k))
- pyauditor: Runtime can now be set for record either directly or by adding a `stop_time` ([@stefan-k](https://github.com/stefan-k))
- Slurm collector: Added JSON parsing for meta fields ([@stefan-k](https://github.com/stefan-k))
- Slurm collector: Added VOMS proxy info to meta ([@stefan-k](https://github.com/stefan-k))
- Auditor + pyauditor: Added blocking client ([@stefan-k](https://github.com/stefan-k))
- Auditor: Added implementation for `From` trait to `ClientError` ([@QuantumDancer](https://github.com/QuantumDancer))

### Changed
- Slurm collector: Bugfixes for parsing slurm output ([@stefan-k](https://github.com/stefan-k))
- Slurm collector: Ignores subjobs ([@stefan-k](https://github.com/stefan-k))
- Slurm collector: Use safer defaults ([@rkleinem](https://github.com/rkleinem))
- Dependencies: Updated actix-web from 4.3.0 to 4.3.1 ([@stefan-k](https://github.com/stefan-k))
- Dependencies: Updated anyhow from 1.0.69 to 1.0.70 ([@stefan-k](https://github.com/stefan-k))
- Dependencies: Updated chrono from 0.4.23 to 0.4.24 ([@stefan-k](https://github.com/stefan-k))
- Dependencies: Updated once_cell from 1.17.0 to 1.17.1 ([@stefan-k](https://github.com/stefan-k))
- Dependencies: Updated regex from 1.7.1 to 1.7.3 ([@stefan-k](https://github.com/stefan-k))
- Dependencies: Updated reqwest from 0.11.14 to 0.11.16 ([@stefan-k](https://github.com/stefan-k))
- Dependencies: Updated serde from 1.0.152 to 1.0.160 ([@stefan-k](https://github.com/stefan-k))
- Dependencies: Updated serde-aux from 4.1.2 to 4.2.0 ([@stefan-k](https://github.com/stefan-k))
- Dependencies: Updated serde_json from 1.0.93 to 1.0.96 ([@stefan-k](https://github.com/stefan-k))
- Dependencies: Updated serde_with from 2.2.0 to 2.3.2 ([@stefan-k](https://github.com/stefan-k))
- Dependencies: Updated sqlx from 0.6.2 to 0.6.3 ([@stefan-k](https://github.com/stefan-k))
- Dependencies: Updated thiserror from 1.0.38 to 1.0.40 ([@stefan-k](https://github.com/stefan-k))
- Dependencies: Updated tokio from 1.25.0 to 1.27.0 ([@stefan-k](https://github.com/stefan-k))
- Dependencies: Updated tracing-actix-web from 0.7.2 to 0.7.4 ([@stefan-k](https://github.com/stefan-k))
- Dependencies: Updated tracing-bunyan-formatter from 0.3.6 to 0.3.7 ([@stefan-k](https://github.com/stefan-k))
- Dependencies: Updated uuid from 1.3.0 to 1.3.1 ([@stefan-k](https://github.com/stefan-k))
- Dependencies: Updated wiremock from 0.5.17 to 0.5.18 ([@stefan-k](https://github.com/stefan-k))

### Removed
- Auditor: Removed constructors for auditor client (both async and blocking) ([@QuantumDancer](https://github.com/QuantumDancer))

## [0.0.7] - 2023-02-13
### Added
- Added Slurm collector ([@stefan-k](https://github.com/stefan-k))
- Added code coverage to CI ([@stefan-k](https://github.com/stefan-k))

### Changed
- All collectors and plugins are now dedicated crates ([@stefan-k](https://github.com/stefan-k))
- Renamed Score "factor" to "value" ([@stefan-k](https://github.com/stefan-k))
- Added meta field which stores key-value pairs of the form `String -> Vec<string>` ([@stefan-k](https://github.com/stefan-k))
- Auditor crate now has server and client features. This allows one to avoid pulling in server code when only client code is needed. Server code requires a live database to compile (because of sqlx). ([@stefan-k](https://github.com/stefan-k))
- Support for building python 3.11 pyauditor modules ([@stefan-k](https://github.com/stefan-k))
- Improvements in CI ([@stefan-k](https://github.com/stefan-k))
- Replaced `cargo-spellcheck` with `typos` ([@stefan-k](https://github.com/stefan-k))
- Updated Postgres instances in CI to version 15 ([@stefan-k](https://github.com/stefan-k))
- Use claims instead of unmaintained claim ([@stefan-k](https://github.com/stefan-k))
- Removed dependency on time 0.1 as much as possible. Potential vulnerability does not affect us though. ([@stefan-k](https://github.com/stefan-k))
- Updated tokio from 1.22.0 to 1.25.0 ([@stefan-k](https://github.com/stefan-k))
- Updated prometheus from 0.13.1 to 0.13.3 ([@stefan-k](https://github.com/stefan-k))
- Updated serde_with from 2.0.0 to 2.2.0 ([@stefan-k](https://github.com/stefan-k))
- Updated actix-web from 4.1.0 to 4.3.0 ([@stefan-k](https://github.com/stefan-k))
- Updated anyhow from 1.0.64 to 1.0.69 ([@stefan-k](https://github.com/stefan-k))
- Updated thiserror from 1.0.34 to 1.0.37 ([@stefan-k](https://github.com/stefan-k))
- Updated unicode-segmentation from 1.9.0 to 1.10.1 ([@stefan-k](https://github.com/stefan-k))
- Updated reqwest from 0.11.11 to 0.11.14 ([@stefan-k](https://github.com/stefan-k))
- Updated tracing-actix-web from 0.6.0 to 0.7.1 ([@stefan-k](https://github.com/stefan-k))
- Updated once_cell from 1.14.0 to 1.17.0 ([@stefan-k](https://github.com/stefan-k))
- Updated sqlx from 0.6.1 to 0.6.2 ([@stefan-k](https://github.com/stefan-k))
- Updated serde from 1.0.144 to 1.0.152 ([@stefan-k](https://github.com/stefan-k))
- Updated tracing-subscriber from 0.3.15 to 0.3.16 ([@stefan-k](https://github.com/stefan-k))
- Updated tracing-bunyan-formatter from 0.3.3 to 0.3.6 ([@stefan-k](https://github.com/stefan-k))
- Updated uuid from 1.1.2 to 1.3.0 ([@stefan-k](https://github.com/stefan-k))
- Updated wiremock from 0.5.14 to 0.5.17 ([@stefan-k](https://github.com/stefan-k))
- Updated config from 0.13.2 to 0.13.3 ([@stefan-k](https://github.com/stefan-k))
- Updated regex from 1.7.0 to 1.7.1 ([@stefan-k](https://github.com/stefan-k))

### Removed
- Removed old python client ([@stefan-k](https://github.com/stefan-k))
- Removed `user_id`, `site_id` and `group_id` from `Record` ([@stefan-k](https://github.com/stefan-k))

## [0.0.6] - 2022-09-06
### Added
- Spellcheck in CI ([@stefan-k](https://github.com/stefan-k)).
- cargo-deny in CI ([@stefan-k](https://github.com/stefan-k)).
- Implemented comparison operators for pyauditor types ([@stefan-k](https://github.com/stefan-k)).

### Changed
- Any `get` endpoint now returns a list of records sorted by `stop_time` ([@stefan-k](https://github.com/stefan-k)).
- Updated anyhow from 1.0.63 to 1.0.64 ([@stefan-k](https://github.com/stefan-k)).
- Updated thiserror from 1.0.33 to 1.0.34 ([@stefan-k](https://github.com/stefan-k)).
- Updated serde-aux from 3.1.0 to 4.0.0 ([@stefan-k](https://github.com/stefan-k)).
- Updated once-cell from 1.13.1 to 1.14.0 ([@stefan-k](https://github.com/stefan-k)).
- Updated sqlx from 0.5.7 to 0.6.1 ([@stefan-k](https://github.com/stefan-k)).

### Fixed
- Fixed Slurm Epilog Collector to correctly send UTC timestamps ([@stefan-k](https://github.com/stefan-k)).

### Deprecated
- Old python client written in python is deprecated ([@stefan-k](https://github.com/stefan-k)).

## [0.0.5] - 2022-08-25
### Added
- Database metrics in Prometheus exporter ([@stefan-k](https://github.com/stefan-k)).
- Added cargo-deny to CI ([@stefan-k](https://github.com/stefan-k)).

### Changed
- Better errors, error handling, error logging and exposing errors to users ([@stefan-k](https://github.com/stefan-k)).
- Using a SQL transaction for updating records ([@stefan-k](https://github.com/stefan-k)).
- pyauditor wheels now also have support for python 3.6 (for TARDIS). This required downgrading the pyo3 libraries ([@stefan-k](https://github.com/stefan-k)).
- Restructured and simplified test suite ([@stefan-k](https://github.com/stefan-k)).
- AuditorClient now properly errors on server errors ([@stefan-k](https://github.com/stefan-k)).
- Updated once-cell from 1.13.0 to 1.13.1 ([@stefan-k](https://github.com/stefan-k)).
- Updated anyhow from 1.0.61 to 1.0.62 ([@stefan-k](https://github.com/stefan-k)).
- Updated serde from 1.0.143 to 1.0.144 ([@stefan-k](https://github.com/stefan-k)).

### Fixed
- Fixed broken website build in CI ([@stefan-k](https://github.com/stefan-k)).
- Removed duplicate configuration directory ([@stefan-k](https://github.com/stefan-k)).

## [0.0.4] - 2022-08-16
### Added
- Sphinx documentation for pyauditor module ([@stefan-k](https://github.com/stefan-k)).
- Tutorial for pyauditor module ([@stefan-k](https://github.com/stefan-k)).
- Automatic deployment of pyauditor documentation ([@stefan-k](https://github.com/stefan-k)).

### Changed
- Updated chrono from 0.4.21 to 0.4.22 ([@stefan-k](https://github.com/stefan-k)).

### Fixed
- Correct badges for pyauditor Readme ([@stefan-k](https://github.com/stefan-k)).
- Moved sqlx-data.json to auditor folder to fix docs.rs build ([@stefan-k](https://github.com/stefan-k)).

## [0.0.3] - 2022-08-11
### Added
- Python interface exported from Rust code (pyauditor) including test harness ([@stefan-k](https://github.com/stefan-k)).
- Logging spans with unique id for priority plugin and slurm epilog collector (helps differentiate different runs in logs) ([@stefan-k](https://github.com/stefan-k)).
- Export of HTTP metrics on `/metrics` endpoint for prometheus (Auditor) ([@stefan-k](https://github.com/stefan-k)).
- Builder pattern for `AuditorClient` (`AuditorClientBuilder`) ([@stefan-k](https://github.com/stefan-k)).
- Unit tests for client code ([@stefan-k](https://github.com/stefan-k)).
- Build pipeline for python wheels on Linux, Windows and MacOS for python versions 3.7-3.10 ([@stefan-k](https://github.com/stefan-k)).
- Added python package description ([@stefan-k](https://github.com/stefan-k)).
- Added pyauditor readme ([@stefan-k](https://github.com/stefan-k)).

### Changed
- `add` and `update` methods of `AuditorClient` now take references to `Record` ([@stefan-k](https://github.com/stefan-k)).
- Updated config from 0.13.1 to 0.13.2 ([@stefan-k](https://github.com/stefan-k)).
- Updated serde from 1.0.141 to 1.0.143 ([@stefan-k](https://github.com/stefan-k)).
- Updated chrono from 0.4.19 to 0.4.21 ([@stefan-k](https://github.com/stefan-k)).
- Updated wiremock from 0.5.13 to 0.5.14 ([@stefan-k](https://github.com/stefan-k)).
- Updated anyhow from 1.0.60 to 1.0.61 ([@stefan-k](https://github.com/stefan-k)).
- Introduced workspaces (as preparation for the python client written in Rust) ([@stefan-k](https://github.com/stefan-k)).
- Better error handling in Auditor client code ([@stefan-k](https://github.com/stefan-k)).
- Improved API of `Component` type ([@stefan-k](https://github.com/stefan-k)).
- CI: Moved clippy pipeline to beta channel ([@stefan-k](https://github.com/stefan-k)).
- Changed some of the interfaces in `domain` module to better fit pyauditor ([@stefan-k](https://github.com/stefan-k)).

### Fixed
- Pointed auditor Cargo.toml to correct readme ([@stefan-k](https://github.com/stefan-k)).

## [0.0.2] - 2022-08-01
### Added
- Documentation of priority plugin on website ([@stefan-k](https://github.com/stefan-k)).

### Changed
- CI: Run clippy for all targets ([@stefan-k](https://github.com/stefan-k)).
- Build docker containers when pushing a version tag ([@stefan-k](https://github.com/stefan-k)).
- Updated tracing from 1.0.35 to 1.0.36 ([@stefan-k](https://github.com/stefan-k)).

### Fixed
- Correctly parse scontrol output in slurm epilog collector (Thanks to Raphael Kleinemuehl for the hint!) ([@stefan-k](https://github.com/stefan-k)).
- Fixed building of docs on docs.rs by activating sqlx offline mode ([@stefan-k](https://github.com/stefan-k)).

## [0.0.1] - 2022-07-26
### Added
- Auditor ([@stefan-k](https://github.com/stefan-k)).
- Auditor slurm epilog collector ([@stefan-k](https://github.com/stefan-k)).
- Auditor priority plugin ([@stefan-k](https://github.com/stefan-k)).
- Auditor website ([@stefan-k](https://github.com/stefan-k)).
- Docker container builds ([@stefan-k](https://github.com/stefan-k)).
- RPM builds ([@stefan-k](https://github.com/stefan-k)).



[Unreleased]: https://github.com/alu-schumacher/AUDITOR/compare/v0.8.0...HEAD
[0.0.1]: https://github.com/alu-schumacher/AUDITOR/releases/tag/v0.0.1
[0.0.2]: https://github.com/alu-schumacher/AUDITOR/releases/tag/v0.0.2
[0.0.3]: https://github.com/alu-schumacher/AUDITOR/releases/tag/v0.0.3
[0.0.4]: https://github.com/alu-schumacher/AUDITOR/releases/tag/v0.0.4
[0.0.5]: https://github.com/alu-schumacher/AUDITOR/releases/tag/v0.0.5
[0.0.6]: https://github.com/alu-schumacher/AUDITOR/releases/tag/v0.0.6
[0.0.7]: https://github.com/alu-schumacher/AUDITOR/releases/tag/v0.0.7
[0.1.0]: https://github.com/alu-schumacher/AUDITOR/releases/tag/v0.1.0
[0.2.0]: https://github.com/alu-schumacher/AUDITOR/releases/tag/v0.2.0
[0.3.0]: https://github.com/alu-schumacher/AUDITOR/releases/tag/v0.3.0
[0.3.1]: https://github.com/alu-schumacher/AUDITOR/releases/tag/v0.3.1
[0.4.0]: https://github.com/alu-schumacher/AUDITOR/releases/tag/v0.4.0
[0.5.0]: https://github.com/alu-schumacher/AUDITOR/releases/tag/v0.5.0
[0.6.2]: https://github.com/alu-schumacher/AUDITOR/releases/tag/v0.6.2
[0.6.3]: https://github.com/alu-schumacher/AUDITOR/releases/tag/v0.6.3
[0.7.0]: https://github.com/alu-schumacher/AUDITOR/releases/tag/v0.7.0
[0.7.1]: https://github.com/alu-schumacher/AUDITOR/releases/tag/v0.7.1
[0.8.0]: https://github.com/alu-schumacher/AUDITOR/releases/tag/v0.8.0<|MERGE_RESOLUTION|>--- conflicted
+++ resolved
@@ -14,16 +14,13 @@
 ### Added
 - Apel plugin: Add --dry-run option to publish- and republish commands ([@dirksammel](https://github.com/dirksammel))
 - Apel plugin: Add information about total reported numbers of run to log ([@dirksammel](https://github.com/dirksammel))
-<<<<<<< HEAD
-- AUDITOR: Add option to set the amount of workers to use for the web server ([@rkleinem](https://github.com/rkleinem))
-- AUDITOR: Deny unknown fields in the configuration to prevent typos ([@rkleinem](https://github.com/rkleinem))
-=======
 - Apel plugin: Add option to use log file ([@dirksammel](https://github.com/dirksammel))
->>>>>>> 674514b3
 - AUDITOR: Implement streaming of records for advanced queries ([@raghuvar-vijay](https://github.com/raghuvar-vijay))
 - AUDITOR: Add strict deserialization to make the query fail if the query string contains unknown fields ([@raghuvar-vijay](https://github.com/raghuvar-vijay))
 - AUDITOR: Improve error messages for invalid query parameters ([@raghuvar-vijay](https://github.com/raghuvar-vijay))
 - AUDITOR: Handle 404 errors for unspecified routes ([@raghuvar-vijay](https://github.com/raghuvar-vijay))
+- AUDITOR: Add option to set the amount of workers to use for the web server ([@rkleinem](https://github.com/rkleinem))
+- AUDITOR: Deny unknown fields in the configuration to prevent typos ([@rkleinem](https://github.com/rkleinem))
 
 ### Changed
 - Apel plugin: Delete `records` when no longer needed ([@dirksammel](https://github.com/dirksammel))
